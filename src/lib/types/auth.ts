--- conflicted
+++ resolved
@@ -10,11 +10,6 @@
   website?: string | null;
 };
 
-<<<<<<< HEAD
-export type AuthResult = 
-  | { success: true; user: User; session: Session | null }
-  | { success: false; error: { message: string } };
-=======
 export type AuthResult =
   | { success: true; user: User; session: Session }
   | { success: false; error: { message: string } };
@@ -23,7 +18,6 @@
   message: string;
   [key: string]: any;
 }
->>>>>>> 9c4433e8
 
 export type AuthContextType = {
   session: Session | null;
