
import { useState } from "react";
import { useForm } from "react-hook-form";
import { Link, useNavigate } from "react-router-dom";
import { zodResolver } from "@hookform/resolvers/zod";
import { z } from "zod";
import { useAuthCheck } from "@/lib/hooks/useAuthCheck";
import LoadingSpinner from "@/components/LoadingSpinner";
import type { AuthResult } from "@/lib/types/auth";

import { Button } from "@/components/ui/button";
import {
  Form,
  FormControl,
  FormField,
  FormItem,
  FormLabel,
  FormMessage,
} from "@/components/ui/form";
import { Input } from "@/components/ui/input";
import AuthLayout from "@/components/AuthLayout";
import { Alert, AlertDescription } from "@/components/ui/alert";

import { useAuth } from "@/contexts/AuthContext";
import { toast } from "@/hooks/use-toast";

const signupSchema = z.object({
  email: z.string().email("Please enter a valid email address"),
  password: z
    .string()
    .min(8, "Password must be at least 8 characters")
    .regex(/[A-Z]/, "Password must contain at least one uppercase letter")
    .regex(/[a-z]/, "Password must contain at least one lowercase letter")
    .regex(/[0-9]/, "Password must contain at least one number"),
  confirmPassword: z.string(),
}).refine((data) => data.password === data.confirmPassword, {
  message: "Passwords do not match",
  path: ["confirmPassword"],
});

type SignupFormValues = z.infer<typeof signupSchema>;

const Signup = () => {
  const { isChecking } = useAuthCheck(false, '/dashboard');
  const { signUp } = useAuth();
  const navigate = useNavigate();
  const [isSubmitting, setIsSubmitting] = useState(false);
  const [signupError, setSignupError] = useState<string | null>(null);
  
  const form = useForm<SignupFormValues>({
    resolver: zodResolver(signupSchema),
    defaultValues: {
      email: "",
      password: "",
      confirmPassword: "",
    },
  });

  const onSubmit = async (values: SignupFormValues) => {
    try {
      setIsSubmitting(true);
      setSignupError(null);
      
      const result = await signUp(values.email, values.password);
      
<<<<<<< HEAD
      if (result.success === false) {
=======
      if (!result.success) {
>>>>>>> 9c4433e8
        setSignupError(result.error.message);
        return;
      }
      
      // In the success case
      if (result.session) {
        navigate('/dashboard', { replace: true });
      } else {
        toast({
          title: "Account created",
          description: "Please check your email to confirm your account.",
        });
      }
      
    } catch (error: any) {
      console.error("Signup error:", error);
      setSignupError(error?.message || "Unexpected error occurred");
    } finally {
      setIsSubmitting(false);
    }
  };

  if (isChecking) {
    return (
      <div className="min-h-screen flex items-center justify-center">
        <LoadingSpinner />
      </div>
    );
  }

  return (
    <AuthLayout>
      <div className="space-y-6">
        <div>
          <h2 className="auth-title">Create Your Account</h2>
        </div>
        
        <Form {...form}>
          <form onSubmit={form.handleSubmit(onSubmit)} className="space-y-4">
            {signupError && (
              <Alert variant="destructive">
                <AlertDescription>{signupError}</AlertDescription>
              </Alert>
            )}
            
            <FormField
              control={form.control}
              name="email"
              render={({ field }) => (
                <FormItem>
                  <FormLabel>Email</FormLabel>
                  <FormControl>
                    <Input 
                      placeholder="you@example.com" 
                      type="email" 
                      autoComplete="email"
                      {...field} 
                    />
                  </FormControl>
                  <FormMessage />
                </FormItem>
              )}
            />
            <FormField
              control={form.control}
              name="password"
              render={({ field }) => (
                <FormItem>
                  <FormLabel>Password</FormLabel>
                  <FormControl>
                    <Input 
                      placeholder="••••••••" 
                      type="password" 
                      autoComplete="new-password"
                      {...field} 
                    />
                  </FormControl>
                  <FormMessage />
                </FormItem>
              )}
            />
            <FormField
              control={form.control}
              name="confirmPassword"
              render={({ field }) => (
                <FormItem>
                  <FormLabel>Confirm Password</FormLabel>
                  <FormControl>
                    <Input 
                      placeholder="••••••••" 
                      type="password" 
                      autoComplete="new-password"
                      {...field} 
                    />
                  </FormControl>
                  <FormMessage />
                </FormItem>
              )}
            />
            <Button 
              type="submit" 
              className="w-full" 
              disabled={isSubmitting}
            >
              {isSubmitting ? <LoadingSpinner className="mr-2" /> : null}
              Sign Up
            </Button>
          </form>
        </Form>

        <div className="text-center mt-6">
          <p className="text-sm text-muted-foreground">
            Already have an account?{" "}
            <Link to="/login" className="text-primary hover:underline font-medium">
              Sign In
            </Link>
          </p>
        </div>
      </div>
    </AuthLayout>
  );
};

export default Signup;<|MERGE_RESOLUTION|>--- conflicted
+++ resolved
@@ -1,4 +1,3 @@
-
 import { useState } from "react";
 import { useForm } from "react-hook-form";
 import { Link, useNavigate } from "react-router-dom";
@@ -63,11 +62,7 @@
       
       const result = await signUp(values.email, values.password);
       
-<<<<<<< HEAD
-      if (result.success === false) {
-=======
       if (!result.success) {
->>>>>>> 9c4433e8
         setSignupError(result.error.message);
         return;
       }
